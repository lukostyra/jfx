--- conflicted
+++ resolved
@@ -1,1396 +1,189 @@
-<<<<<<< HEAD
-/*
- * Copyright (c) 2011, Oracle and/or its affiliates. All rights reserved.
- * DO NOT ALTER OR REMOVE COPYRIGHT NOTICES OR THIS FILE HEADER.
- *
- * This code is free software; you can redistribute it and/or modify it
- * under the terms of the GNU General Public License version 2 only, as
- * published by the Free Software Foundation.  Oracle designates this
- * particular file as subject to the "Classpath" exception as provided
- * by Oracle in the LICENSE file that accompanied this code.
- *
- * This code is distributed in the hope that it will be useful, but WITHOUT
- * ANY WARRANTY; without even the implied warranty of MERCHANTABILITY or
- * FITNESS FOR A PARTICULAR PURPOSE.  See the GNU General Public License
- * version 2 for more details (a copy is included in the LICENSE file that
- * accompanied this code).
- *
- * You should have received a copy of the GNU General Public License version
- * 2 along with this work; if not, write to the Free Software Foundation,
- * Inc., 51 Franklin St, Fifth Floor, Boston, MA 02110-1301 USA.
- *
- * Please contact Oracle, 500 Oracle Parkway, Redwood Shores, CA 94065 USA
- * or visit www.oracle.com if you need additional information or have any
- * questions.
- */
-package com.sun.javafx.scene.control.behavior;
-
-import static javafx.scene.input.KeyCode.A;
-import static javafx.scene.input.KeyCode.BACK_SLASH;
-import static javafx.scene.input.KeyCode.DOWN;
-import static javafx.scene.input.KeyCode.END;
-import static javafx.scene.input.KeyCode.ENTER;
-import static javafx.scene.input.KeyCode.ESCAPE;
-import static javafx.scene.input.KeyCode.F2;
-import static javafx.scene.input.KeyCode.HOME;
-import static javafx.scene.input.KeyCode.KP_DOWN;
-import static javafx.scene.input.KeyCode.KP_LEFT;
-import static javafx.scene.input.KeyCode.KP_RIGHT;
-import static javafx.scene.input.KeyCode.KP_UP;
-import static javafx.scene.input.KeyCode.LEFT;
-import static javafx.scene.input.KeyCode.PAGE_DOWN;
-import static javafx.scene.input.KeyCode.PAGE_UP;
-import static javafx.scene.input.KeyCode.RIGHT;
-import static javafx.scene.input.KeyCode.SPACE;
-import static javafx.scene.input.KeyCode.TAB;
-import static javafx.scene.input.KeyCode.UP;
-
-import java.util.ArrayList;
-import java.util.List;
-
-import javafx.collections.ObservableList;
-import javafx.scene.control.SelectionMode;
-import javafx.scene.control.TableColumn;
-import javafx.scene.control.TablePosition;
-import javafx.scene.control.TableView;
-import javafx.scene.control.TableView.TableViewFocusModel;
-import javafx.scene.input.KeyEvent;
-import javafx.scene.input.MouseEvent;
-
-import com.sun.javafx.PlatformUtil;
-import javafx.beans.value.ChangeListener;
-import javafx.beans.value.ObservableValue;
-import javafx.beans.value.WeakChangeListener;
-import javafx.collections.ListChangeListener;
-import javafx.collections.WeakListChangeListener;
-import javafx.geometry.NodeOrientation;
-import javafx.scene.control.*;
-import javafx.util.Callback;
-
-import com.sun.javafx.css.StyleManager;
-import com.sun.javafx.scene.control.skin.Utils;
-
-public class TableViewBehavior<T> extends BehaviorBase<TableView<T>> {
-    /**************************************************************************
-     *                          Setup KeyBindings                             *
-     *************************************************************************/
-    protected static final List<KeyBinding> TABLE_VIEW_BINDINGS = new ArrayList<KeyBinding>();
-
-    static {
-        TABLE_VIEW_BINDINGS.add(new KeyBinding(HOME, "SelectFirstRow"));
-        TABLE_VIEW_BINDINGS.add(new KeyBinding(END, "SelectLastRow"));
-        
-        TABLE_VIEW_BINDINGS.add(new KeyBinding(PAGE_UP, "ScrollUp"));
-        TABLE_VIEW_BINDINGS.add(new KeyBinding(PAGE_DOWN, "ScrollDown"));
-
-        TABLE_VIEW_BINDINGS.add(new KeyBinding(LEFT, "SelectLeftCell"));
-        TABLE_VIEW_BINDINGS.add(new KeyBinding(KP_LEFT, "SelectLeftCell"));
-        TABLE_VIEW_BINDINGS.add(new KeyBinding(RIGHT, "SelectRightCell"));
-        TABLE_VIEW_BINDINGS.add(new KeyBinding(KP_RIGHT, "SelectRightCell"));
-
-        TABLE_VIEW_BINDINGS.add(new KeyBinding(UP, "SelectPreviousRow"));
-        TABLE_VIEW_BINDINGS.add(new KeyBinding(KP_UP, "SelectPreviousRow"));
-        TABLE_VIEW_BINDINGS.add(new KeyBinding(DOWN, "SelectNextRow"));
-        TABLE_VIEW_BINDINGS.add(new KeyBinding(KP_DOWN, "SelectNextRow"));
-
-        TABLE_VIEW_BINDINGS.add(new KeyBinding(RIGHT, "SelectNextRow"));
-        TABLE_VIEW_BINDINGS.add(new KeyBinding(KP_RIGHT, "SelectNextRow"));
-
-        TABLE_VIEW_BINDINGS.add(new KeyBinding(HOME, "SelectAllToFirstRow").shift());
-        TABLE_VIEW_BINDINGS.add(new KeyBinding(END, "SelectAllToLastRow").shift());
-        TABLE_VIEW_BINDINGS.add(new KeyBinding(PAGE_UP, "SelectAllPageUp").shift());
-        TABLE_VIEW_BINDINGS.add(new KeyBinding(PAGE_DOWN, "SelectAllPageDown").shift());
-
-        TABLE_VIEW_BINDINGS.add(new KeyBinding(UP, "AlsoSelectPrevious").shift());
-        TABLE_VIEW_BINDINGS.add(new KeyBinding(KP_UP, "AlsoSelectPrevious").shift());
-        TABLE_VIEW_BINDINGS.add(new KeyBinding(DOWN, "AlsoSelectNext").shift());
-        TABLE_VIEW_BINDINGS.add(new KeyBinding(KP_DOWN, "AlsoSelectNext").shift());
-        
-        TABLE_VIEW_BINDINGS.add(new KeyBinding(SPACE, "SelectAllToFocus").shift());
-
-//        TABLE_VIEW_BINDINGS.add(new KeyBinding(UP, "AlsoSelectPreviousCell").shift());
-//        TABLE_VIEW_BINDINGS.add(new KeyBinding(KP_UP, "AlsoSelectPreviousCell").shift());
-//        TABLE_VIEW_BINDINGS.add(new KeyBinding(DOWN, "AlsoSelectNextCell").shift());
-//        TABLE_VIEW_BINDINGS.add(new KeyBinding(KP_DOWN, "AlsoSelectNextCell").shift());
-        TABLE_VIEW_BINDINGS.add(new KeyBinding(LEFT, "AlsoSelectLeftCell").shift());
-        TABLE_VIEW_BINDINGS.add(new KeyBinding(KP_LEFT, "AlsoSelectLeftCell").shift());
-        TABLE_VIEW_BINDINGS.add(new KeyBinding(RIGHT, "AlsoSelectRightCell").shift());
-        TABLE_VIEW_BINDINGS.add(new KeyBinding(KP_RIGHT, "AlsoSelectRightCell").shift());
-
-        if (PlatformUtil.isMac()) {
-            TABLE_VIEW_BINDINGS.add(new KeyBinding(UP, "FocusPreviousRow").meta());
-            TABLE_VIEW_BINDINGS.add(new KeyBinding(DOWN, "FocusNextRow").meta());
-            TABLE_VIEW_BINDINGS.add(new KeyBinding(RIGHT, "FocusRightCell").meta());
-            TABLE_VIEW_BINDINGS.add(new KeyBinding(KP_RIGHT, "FocusRightCell").meta());
-            TABLE_VIEW_BINDINGS.add(new KeyBinding(LEFT, "FocusLeftCell").meta());
-            TABLE_VIEW_BINDINGS.add(new KeyBinding(KP_LEFT, "FocusLeftCell").meta());
-            TABLE_VIEW_BINDINGS.add(new KeyBinding(A, "SelectAll").meta());
-            TABLE_VIEW_BINDINGS.add(new KeyBinding(HOME, "FocusFirstRow").meta());
-            TABLE_VIEW_BINDINGS.add(new KeyBinding(END, "FocusLastRow").meta());
-            TABLE_VIEW_BINDINGS.add(new KeyBinding(SPACE, "toggleFocusOwnerSelection").ctrl().meta());
-            TABLE_VIEW_BINDINGS.add(new KeyBinding(PAGE_UP, "FocusPageUp").meta());
-            TABLE_VIEW_BINDINGS.add(new KeyBinding(PAGE_DOWN, "FocusPageDown").meta());
-            
-            TABLE_VIEW_BINDINGS.add(new KeyBinding(UP, "DiscontinuousSelectPreviousRow").meta().shift());
-            TABLE_VIEW_BINDINGS.add(new KeyBinding(DOWN, "DiscontinuousSelectNextRow").meta().shift());
-            TABLE_VIEW_BINDINGS.add(new KeyBinding(LEFT, "DiscontinuousSelectPreviousColumn").meta().shift());
-            TABLE_VIEW_BINDINGS.add(new KeyBinding(RIGHT, "DiscontinuousSelectNextColumn").meta().shift());
-            TABLE_VIEW_BINDINGS.add(new KeyBinding(PAGE_UP, "DiscontinuousSelectPageUp").meta().shift());
-            TABLE_VIEW_BINDINGS.add(new KeyBinding(PAGE_DOWN, "DiscontinuousSelectPageDown").meta().shift());
-            TABLE_VIEW_BINDINGS.add(new KeyBinding(HOME, "DiscontinuousSelectAllToFirstRow").meta().shift());
-            TABLE_VIEW_BINDINGS.add(new KeyBinding(END, "DiscontinuousSelectAllToLastRow").meta().shift());
-        } else {
-            TABLE_VIEW_BINDINGS.add(new KeyBinding(UP, "FocusPreviousRow").ctrl());
-            TABLE_VIEW_BINDINGS.add(new KeyBinding(DOWN, "FocusNextRow").ctrl());
-            TABLE_VIEW_BINDINGS.add(new KeyBinding(RIGHT, "FocusRightCell").ctrl());
-            TABLE_VIEW_BINDINGS.add(new KeyBinding(KP_RIGHT, "FocusRightCell").ctrl());
-            TABLE_VIEW_BINDINGS.add(new KeyBinding(LEFT, "FocusLeftCell").ctrl());
-            TABLE_VIEW_BINDINGS.add(new KeyBinding(KP_LEFT, "FocusLeftCell").ctrl());
-            TABLE_VIEW_BINDINGS.add(new KeyBinding(A, "SelectAll").ctrl());
-            TABLE_VIEW_BINDINGS.add(new KeyBinding(HOME, "FocusFirstRow").ctrl());
-            TABLE_VIEW_BINDINGS.add(new KeyBinding(END, "FocusLastRow").ctrl());
-            TABLE_VIEW_BINDINGS.add(new KeyBinding(SPACE, "toggleFocusOwnerSelection").ctrl());
-            TABLE_VIEW_BINDINGS.add(new KeyBinding(PAGE_UP, "FocusPageUp").ctrl());
-            TABLE_VIEW_BINDINGS.add(new KeyBinding(PAGE_DOWN, "FocusPageDown").ctrl());
-            
-            TABLE_VIEW_BINDINGS.add(new KeyBinding(UP, "DiscontinuousSelectPreviousRow").ctrl().shift());
-            TABLE_VIEW_BINDINGS.add(new KeyBinding(DOWN, "DiscontinuousSelectNextRow").ctrl().shift());
-            TABLE_VIEW_BINDINGS.add(new KeyBinding(LEFT, "DiscontinuousSelectPreviousColumn").ctrl().shift());
-            TABLE_VIEW_BINDINGS.add(new KeyBinding(RIGHT, "DiscontinuousSelectNextColumn").ctrl().shift());
-            TABLE_VIEW_BINDINGS.add(new KeyBinding(PAGE_UP, "DiscontinuousSelectPageUp").ctrl().shift());
-            TABLE_VIEW_BINDINGS.add(new KeyBinding(PAGE_DOWN, "DiscontinuousSelectPageDown").ctrl().shift());
-            TABLE_VIEW_BINDINGS.add(new KeyBinding(HOME, "DiscontinuousSelectAllToFirstRow").ctrl().shift());
-            TABLE_VIEW_BINDINGS.add(new KeyBinding(END, "DiscontinuousSelectAllToLastRow").ctrl().shift());
-        }
-
-        TABLE_VIEW_BINDINGS.add(new KeyBinding(ENTER, "Activate"));
-        TABLE_VIEW_BINDINGS.add(new KeyBinding(SPACE, "Activate"));
-        TABLE_VIEW_BINDINGS.add(new KeyBinding(F2, "Activate"));
-//        TABLE_VIEW_BINDINGS.add(new KeyBinding(SPACE, "Activate").ctrl());
-        
-        TABLE_VIEW_BINDINGS.add(new KeyBinding(ESCAPE, "CancelEdit"));
-
-        if (PlatformUtil.isMac()) {
-            TABLE_VIEW_BINDINGS.add(new KeyBinding(BACK_SLASH, "ClearSelection").meta());
-        } else {
-            TABLE_VIEW_BINDINGS.add(new KeyBinding(BACK_SLASH, "ClearSelection").ctrl());
-        }
-    }
-
-    protected /*final*/ String matchActionForEvent(KeyEvent e) {
-        String action = super.matchActionForEvent(e);
-        if (action != null) {
-            if (e.getCode() == LEFT || e.getCode() == KP_LEFT) {
-                if (getControl().getEffectiveNodeOrientation() == NodeOrientation.RIGHT_TO_LEFT) {
-                    if (e.isShiftDown()) {
-                        if (e.isShortcutDown()) {
-                            action = "DiscontinuousSelectNextColumn";
-                        } else {
-                            action = "AlsoSelectRightCell";
-                        }
-                    } else {
-                        if (e.isShortcutDown()) {
-                            action = "FocusRightCell";
-                        } else {
-                            action = "SelectRightCell";
-                            //TODO - how is this binding triggered?
-                            //TABLE_VIEW_BINDINGS.add(new KeyBinding(RIGHT, "SelectNextRow"));
-                        }
-                    }
-                }
-            } else if (e.getCode() == RIGHT || e.getCode() == KP_RIGHT) {
-                if (getControl().getEffectiveNodeOrientation() == NodeOrientation.RIGHT_TO_LEFT) {
-                    if (e.isShiftDown()) {
-                        if (e.isShortcutDown()) {
-                            action = "DiscontinuousSelectPreviousColumn";
-                        } else {
-                            action = "AlsoSelectLeftCell";
-                        }
-                    } else {
-                        if (e.isShortcutDown()) {
-                            action = "FocusLeftCell";
-                        } else {
-                            action = "SelectLeftCell";
-                            //TODO - how is this binding triggered?
-                            //TABLE_VIEW_BINDINGS.add(new KeyBinding(KP_LEFT, "TraverseLeft"));
-                        }
-                    }
-                }
-            }
-        }
-        return action;
-    }
-    
-    @Override protected void callAction(String name) {
-        if ("SelectPreviousRow".equals(name)) selectPreviousRow();
-        else if ("SelectNextRow".equals(name)) selectNextRow();
-        else if ("SelectLeftCell".equals(name)) selectLeftCell();
-        else if ("SelectRightCell".equals(name)) selectRightCell();
-        else if ("SelectFirstRow".equals(name)) selectFirstRow();
-        else if ("SelectLastRow".equals(name)) selectLastRow();
-        else if ("SelectAll".equals(name)) selectAll();
-        else if ("SelectAllPageUp".equals(name)) selectAllPageUp();
-        else if ("SelectAllPageDown".equals(name)) selectAllPageDown();
-        else if ("SelectAllToFirstRow".equals(name)) selectAllToFirstRow();
-        else if ("SelectAllToLastRow".equals(name)) selectAllToLastRow();
-        else if ("AlsoSelectNext".equals(name)) alsoSelectNext();
-        else if ("AlsoSelectPrevious".equals(name)) alsoSelectPrevious();
-        else if ("AlsoSelectLeftCell".equals(name)) alsoSelectLeftCell();
-        else if ("AlsoSelectRightCell".equals(name)) alsoSelectRightCell();
-        else if ("ClearSelection".equals(name)) clearSelection();
-        else if ("ScrollUp".equals(name)) scrollUp();
-        else if ("ScrollDown".equals(name)) scrollDown();
-        else if ("FocusPreviousRow".equals(name)) focusPreviousRow();
-        else if ("FocusNextRow".equals(name)) focusNextRow();
-        else if ("FocusLeftCell".equals(name)) focusLeftCell();
-        else if ("FocusRightCell".equals(name)) focusRightCell();
-        else if ("Activate".equals(name)) activate();
-        else if ("CancelEdit".equals(name)) cancelEdit();
-        else if ("FocusFirstRow".equals(name)) focusFirstRow();
-        else if ("FocusLastRow".equals(name)) focusLastRow();
-        else if ("toggleFocusOwnerSelection".equals(name)) toggleFocusOwnerSelection();
-        else if ("SelectAllToFocus".equals(name)) selectAllToFocus();
-        else if ("FocusPageUp".equals(name)) focusPageUp();
-        else if ("FocusPageDown".equals(name)) focusPageDown();
-        else if ("DiscontinuousSelectNextRow".equals(name)) discontinuousSelectNextRow();
-        else if ("DiscontinuousSelectPreviousRow".equals(name)) discontinuousSelectPreviousRow();
-        else if ("DiscontinuousSelectNextColumn".equals(name)) discontinuousSelectNextColumn();
-        else if ("DiscontinuousSelectPreviousColumn".equals(name)) discontinuousSelectPreviousColumn();
-        else if ("DiscontinuousSelectPageUp".equals(name)) discontinuousSelectPageUp();
-        else if ("DiscontinuousSelectPageDown".equals(name)) discontinuousSelectPageDown();
-        else if ("DiscontinuousSelectAllToLastRow".equals(name)) discontinuousSelectAllToLastRow();
-        else if ("DiscontinuousSelectAllToFirstRow".equals(name)) discontinuousSelectAllToFirstRow();
-        else super.callAction(name);
-    }
-
-    @Override protected List<KeyBinding> createKeyBindings() {
-        return TABLE_VIEW_BINDINGS;
-    }
-    
-    @Override protected void callActionForEvent(KeyEvent e) {
-        // RT-12751: we want to keep an eye on the user holding down the shift key, 
-        // so that we know when they enter/leave multiple selection mode. This
-        // changes what happens when certain key combinations are pressed.
-        isShiftDown = e.getEventType() == KeyEvent.KEY_PRESSED && e.isShiftDown();
-        isCtrlDown = e.getEventType() == KeyEvent.KEY_PRESSED && e.isControlDown();
-        
-        super.callActionForEvent(e);
-    }
-
-    /**************************************************************************
-     *                         State and Functions                            *
-     *************************************************************************/
-    
-    private boolean selectionChanging = false;
-    
-    private final ListChangeListener<TablePosition> selectedCellsListener = new ListChangeListener<TablePosition>() {
-        @Override public void onChanged(ListChangeListener.Change c) {
-            while (c.next()) {
-                TableView.TableViewSelectionModel sm = getControl().getSelectionModel();
-                if (sm == null) return;
-                
-                TablePosition anchor = getAnchor();
-                boolean cellSelectionEnabled = sm.isCellSelectionEnabled();
-                
-                if (! selectionChanging) {
-                    // there are no selected items, so lets clear out the anchor
-                    if (c.getList().isEmpty()) {
-                        setAnchor(null);
-                    } else if (! c.getList().contains(getAnchor())) {
-                        setAnchor(null);
-                    }
-                } 
-                
-                int addedSize = c.getAddedSize();
-                List<TablePosition> addedSubList = (List<TablePosition>) c.getAddedSubList();
-                
-                if (! hasAnchor() && addedSize > 0) {
-                    for (int i = 0; i < addedSize; i++) {
-                        TablePosition tp = addedSubList.get(i);
-                        if (tp.getRow() >= 0) {
-                            setAnchor(tp);
-                            break;
-                        }
-                    }
-                }
-                
-                if (!hasAnchor() && cellSelectionEnabled && ! selectionPathDeviated) {
-                    // check if the selection is on the same row or column, 
-                    // otherwise set selectionPathDeviated to true
-                    for (int i = 0; i < addedSize; i++) {
-                        TablePosition tp = addedSubList.get(i);
-                        if (anchor.getRow() != -1 && tp.getRow() != anchor.getRow() && tp.getColumn() != anchor.getColumn()) {
-                            selectionPathDeviated = true;
-                            break;
-                        }
-                    }
-                }
-            }
-        }
-    };
-    
-    private final ChangeListener<TableView.TableViewSelectionModel<T>> selectionModelListener = 
-            new ChangeListener<TableView.TableViewSelectionModel<T>>() {
-        @Override
-        public void changed(ObservableValue<? extends TableView.TableViewSelectionModel<T>> observable, 
-                    TableView.TableViewSelectionModel<T> oldValue, 
-                    TableView.TableViewSelectionModel<T> newValue) {
-            if (oldValue != null) {
-                oldValue.getSelectedCells().removeListener(weakSelectedCellsListener);
-            }
-            if (newValue != null) {
-                newValue.getSelectedCells().addListener(weakSelectedCellsListener);
-            }
-        }
-    };
-    
-    private final WeakListChangeListener<TablePosition> weakSelectedCellsListener = 
-            new WeakListChangeListener<TablePosition>(selectedCellsListener);
-    private final WeakChangeListener<TableView.TableViewSelectionModel<T>> weakSelectionModelListener = 
-            new WeakChangeListener<TableView.TableViewSelectionModel<T>>(selectionModelListener);
-
-    private TwoLevelFocusBehavior tlFocus;
-
-    public TableViewBehavior(TableView control) {
-        super(control);
-        
-        // Fix for RT-16565
-        getControl().selectionModelProperty().addListener(weakSelectionModelListener);
-        if (getControl().getSelectionModel() != null) {
-            getControl().getSelectionModel().getSelectedCells().addListener(selectedCellsListener);
-        }
-
-        /*
-        ** only add this if we're on an embedded
-        ** platform that supports 5-button navigation 
-        */
-        if (Utils.isEmbeddedNonTouch()) {
-            tlFocus = new TwoLevelFocusBehavior(control); // needs to be last.
-        }
-    }
-
-    @Override public void mousePressed(MouseEvent e) {
-        super.mousePressed(e);
-        
-        // FIXME can't assume (yet) cells.get(0) is necessarily the lead cell
-        ObservableList<TablePosition> cells = getControl().getSelectionModel().getSelectedCells();
-        setAnchor(cells.isEmpty() ? null : cells.get(0));
-        
-        if (!getControl().isFocused() && getControl().isFocusTraversable()) {
-            getControl().requestFocus();
-        }
-    }
-    
-    private boolean isCtrlDown = false;
-    private boolean isShiftDown = false;
-    private boolean selectionPathDeviated = false;
-    
-    
-    /*
-     * Anchor is created upon
-     * - initial selection of an item (by mouse or keyboard)
-     * 
-     * Anchor is changed when you
-     * - move the selection to an item by UP/DOWN/LEFT/RIGHT arrow keys
-     * - select an item by mouse click
-     * - add/remove an item to/from an existing selection by CTRL+SPACE shortcut
-     * - add/remove an items to/from an existing selection by CTRL+mouse click
-     * 
-     * Note that if an item is removed from an existing selection by 
-     * CTRL+SPACE/CTRL+mouse click, anchor still remains on this item even 
-     * though it is not selected.
-     * 
-     * Anchor is NOT changed when you
-     * - create linear multi-selection by SHIFT+UP/DOWN/LEFT/RIGHT arrow keys
-     * - create linear multi-selection by SHIFT+SPACE arrow keys
-     * - create linear multi-selection by SHIFT+mouse click
-     * 
-     * In case there is a discontinuous selection in the list, creating linear 
-     * multi-selection between anchor and focused item will cancel the 
-     * discontinuous selection. It means that only items that are located between
-     * anchor and focused item will be selected. 
-     */
-    private void setAnchor(int row, TableColumn col) {
-        setAnchor(row == -1 && col == null ? null : 
-                new TablePosition(getControl(), row, col));
-        
-        selectionPathDeviated = false;
-    }
-    private void setAnchor(TablePosition tp) {
-        TableCellBehavior.setAnchor(getControl(), tp);
-        selectionPathDeviated = false;
-    }
-    private TablePosition getAnchor() {
-        return TableCellBehavior.getAnchor(getControl());
-    }
-    
-    private boolean hasAnchor() {
-        return TableCellBehavior.hasAnchor(getControl());
-    }
-    
-//    private void shiftAnchor(boolean rowDirection, int delta) {
-//        if (anchor == null) return;
-//        if (rowDirection) {
-//            int currentRow = anchor.getRow();
-//            int newRow = currentRow + delta;
-//            if (newRow >= 0 && newRow < getItemCount()) {
-//                setAnchor(newRow, anchor.getTableColumn());
-//            }
-//        } else {
-//            System.err.println("can not shift in column direction yet");
-//        }
-//    }
-    
-    private int getItemCount() {
-        return getControl().getItems() == null ? 0 : getControl().getItems().size();
-    }
-    
-    
-    
-//    // Support for RT-13826:
-//    // set when focus is moved by keyboard to allow for proper selection positions
-//    private int selectPos = -1;
-
-    private Callback<Void, Integer> onScrollPageUp;
-    public void setOnScrollPageUp(Callback<Void, Integer> c) { onScrollPageUp = c; }
-
-    private Callback<Void, Integer> onScrollPageDown;
-    public void setOnScrollPageDown(Callback<Void, Integer> c) { onScrollPageDown = c; }
-
-    private Runnable onFocusPreviousRow;
-    public void setOnFocusPreviousRow(Runnable r) { onFocusPreviousRow = r; }
-
-    private Runnable onFocusNextRow;
-    public void setOnFocusNextRow(Runnable r) { onFocusNextRow = r; }
-
-    private Runnable onSelectPreviousRow;
-    public void setOnSelectPreviousRow(Runnable r) { onSelectPreviousRow = r; }
-
-    private Runnable onSelectNextRow;
-    public void setOnSelectNextRow(Runnable r) { onSelectNextRow = r; }
-
-    private Runnable onMoveToFirstCell;
-    public void setOnMoveToFirstCell(Runnable r) { onMoveToFirstCell = r; }
-
-    private Runnable onMoveToLastCell;
-    public void setOnMoveToLastCell(Runnable r) { onMoveToLastCell = r; }
-
-    private Runnable onSelectRightCell;
-    public void setOnSelectRightCell(Runnable r) { onSelectRightCell = r; }
-
-    private Runnable onSelectLeftCell;
-    public void setOnSelectLeftCell(Runnable r) { onSelectLeftCell = r; }
-    
-    private void scrollUp() {
-        TableView.TableViewSelectionModel<T> sm = getControl().getSelectionModel();
-        if (sm == null || sm.getSelectedCells().isEmpty()) return;
-        
-        TablePosition selectedCell = sm.getSelectedCells().get(0);
-        
-        int newSelectedIndex = -1;
-        if (onScrollPageUp != null) {
-            newSelectedIndex = onScrollPageUp.call(null);
-        }
-        if (newSelectedIndex == -1) return;
-        
-        sm.clearAndSelect(newSelectedIndex, selectedCell.getTableColumn());
-    }
-
-    private void scrollDown() {
-        TableView.TableViewSelectionModel<T> sm = getControl().getSelectionModel();
-        if (sm == null || sm.getSelectedCells().isEmpty()) return;
-        
-        TablePosition selectedCell = sm.getSelectedCells().get(0);
-        
-        int newSelectedIndex = -1;
-        if (onScrollPageDown != null) {
-            newSelectedIndex = onScrollPageDown.call(null);
-        }
-        if (newSelectedIndex == -1) return;
-        
-        sm.clearAndSelect(newSelectedIndex, selectedCell.getTableColumn());
-    }
-    
-    private void focusFirstRow() {
-        TableViewFocusModel fm = getControl().getFocusModel();
-        if (fm == null) return;
-        
-        TableColumn tc = fm.getFocusedCell() == null ? null : fm.getFocusedCell().getTableColumn();
-        fm.focus(0, tc);
-        
-        if (onMoveToFirstCell != null) onMoveToFirstCell.run();
-    }
-    
-    private void focusLastRow() {
-        TableViewFocusModel fm = getControl().getFocusModel();
-        if (fm == null) return;
-        
-        TableColumn tc = fm.getFocusedCell() == null ? null : fm.getFocusedCell().getTableColumn();
-        fm.focus(getItemCount() - 1, tc);
-        
-        if (onMoveToLastCell != null) onMoveToLastCell.run();
-    }
-
-    private void focusPreviousRow() {
-        TableView.TableViewSelectionModel sm = getControl().getSelectionModel();
-        if (sm == null) return;
-
-        TableViewFocusModel fm = getControl().getFocusModel();
-        if (fm == null) return;
-
-        if (sm.isCellSelectionEnabled()) {
-            fm.focusAboveCell();
-        } else {
-            fm.focusPrevious();
-        }
-        
-        if (! isCtrlDown || getAnchor() == null) {
-            setAnchor(fm.getFocusedIndex(), null);
-        }
-
-        if (onFocusPreviousRow != null) onFocusPreviousRow.run();
-    }
-
-    private void focusNextRow() {
-        TableView.TableViewSelectionModel sm = getControl().getSelectionModel();
-        if (sm == null) return;
-
-        TableViewFocusModel fm = getControl().getFocusModel();
-        if (fm == null) return;
-        
-        if (sm.isCellSelectionEnabled()) {
-            fm.focusBelowCell();
-        } else {
-            fm.focusNext();
-        }
-        
-        if (! isCtrlDown || getAnchor() == null) {
-            setAnchor(fm.getFocusedIndex(), null);
-        }
-        
-        if (onFocusNextRow != null) onFocusNextRow.run();
-    }
-
-    private void focusLeftCell() {
-        TableView.TableViewSelectionModel sm = getControl().getSelectionModel();
-        if (sm == null) return;
-
-        TableViewFocusModel fm = getControl().getFocusModel();
-        if (fm == null) return;
-
-        fm.focusLeftCell();
-        if (onFocusPreviousRow != null) onFocusPreviousRow.run();
-    }
-
-    private void focusRightCell() {
-        TableView.TableViewSelectionModel sm = getControl().getSelectionModel();
-        if (sm == null) return;
-
-        TableViewFocusModel fm = getControl().getFocusModel();
-        if (fm == null) return;
-
-        fm.focusRightCell();
-        if (onFocusNextRow != null) onFocusNextRow.run();
-    }
-    
-    private void focusPageUp() {
-        int newFocusIndex = onScrollPageUp.call(null);
-        
-        TableViewFocusModel fm = getControl().getFocusModel();
-        if (fm == null) return;
-        TableColumn tc = fm.getFocusedCell() == null ? null : fm.getFocusedCell().getTableColumn();
-        fm.focus(newFocusIndex, tc);
-    }
-    
-    private void focusPageDown() {
-        int newFocusIndex = onScrollPageDown.call(null);
-        
-        TableViewFocusModel fm = getControl().getFocusModel();
-        if (fm == null) return;
-        TableColumn tc = fm.getFocusedCell() == null ? null : fm.getFocusedCell().getTableColumn();
-        fm.focus(newFocusIndex, tc);
-    }
-
-    private void clearSelection() {
-        TableView.TableViewSelectionModel sm = getControl().getSelectionModel();
-        if (sm == null) return;
-
-        sm.clearSelection();
-    }
-    
-    private void clearSelectionOutsideRange(int start, int end) {
-        TableView.TableViewSelectionModel<T> sm = getControl().getSelectionModel();
-        if (sm == null) return;
-        
-        int min = Math.min(start, end);
-        int max = Math.max(start, end);
-        
-        List<Integer> indices = new ArrayList<Integer>(sm.getSelectedIndices());
-        
-        selectionChanging = true;
-        for (int i = 0; i < indices.size(); i++) {
-            int index = indices.get(i);
-            if (index < min || index >= max) {
-                sm.clearSelection(index);
-            }
-        }
-        selectionChanging = false;
-    }
-
-    private void alsoSelectPrevious() {
-        TableView.TableViewSelectionModel sm = getControl().getSelectionModel();
-        if (sm == null || sm.getSelectionMode() == SelectionMode.SINGLE) return;
-        
-        TableViewFocusModel fm = getControl().getFocusModel();
-        if (fm == null) return;
-        
-        if (sm.isCellSelectionEnabled()) {
-            updateCellVerticalSelection(-1, new Runnable() {
-                @Override public void run() {
-                    getControl().getSelectionModel().selectAboveCell();
-                }
-            });
-        } else {
-            if (isShiftDown && hasAnchor()) {
-                updateRowSelection(-1);
-            } else {
-                sm.selectPrevious();
-            }
-        }
-        onSelectPreviousRow.run();
-    }
-    
-    private void alsoSelectNext() {
-        TableView.TableViewSelectionModel sm = getControl().getSelectionModel();
-        if (sm == null || sm.getSelectionMode() == SelectionMode.SINGLE) return;
-        
-        TableViewFocusModel fm = getControl().getFocusModel();
-        if (fm == null) return;
-
-        if (sm.isCellSelectionEnabled()) {
-            updateCellVerticalSelection(1, new Runnable() {
-                @Override public void run() {
-                    getControl().getSelectionModel().selectBelowCell();
-                }
-            });
-        } else {
-            if (isShiftDown && hasAnchor()) {
-                updateRowSelection(1);
-            } else {
-                sm.selectNext();
-            }
-        }
-        onSelectNextRow.run();
-    }
-    
-    private void alsoSelectLeftCell() {
-        updateCellHorizontalSelection(-1, new Runnable() {
-            @Override public void run() { 
-                getControl().getSelectionModel().selectLeftCell();
-            }
-        });
-    }
-
-    private void alsoSelectRightCell() {
-        updateCellHorizontalSelection(1, new Runnable() {
-            @Override public void run() { 
-                getControl().getSelectionModel().selectRightCell();
-            }
-        });
-    }
-    
-    private void updateRowSelection(int delta) {
-        TableView.TableViewSelectionModel sm = getControl().getSelectionModel();
-        if (sm == null || sm.getSelectionMode() == SelectionMode.SINGLE) return;
-        
-        TableViewFocusModel fm = getControl().getFocusModel();
-        if (fm == null) return;
-        
-        int newRow = fm.getFocusedIndex() + delta;
-        TablePosition anchor = getAnchor();
-        
-        if (! hasAnchor()) {
-            setAnchor(fm.getFocusedCell());
-        } 
-
-        clearSelectionOutsideRange(anchor.getRow(), newRow);
-
-        if (anchor.getRow() > newRow) {
-            sm.selectRange(anchor.getRow(), newRow - 1);
-        } else {
-            sm.selectRange(anchor.getRow(), newRow + 1);
-        }
-    }
-    
-    private void updateCellVerticalSelection(int delta, Runnable defaultAction) {
-        TableView.TableViewSelectionModel sm = getControl().getSelectionModel();
-        if (sm == null || sm.getSelectionMode() == SelectionMode.SINGLE) return;
-        
-        TableViewFocusModel fm = getControl().getFocusModel();
-        if (fm == null) return;
-        
-        TablePosition focusedCell = fm.getFocusedCell();
-        if (isShiftDown && sm.isSelected(focusedCell.getRow() + delta, focusedCell.getTableColumn())) {
-            int newFocusOwner = focusedCell.getRow() + delta;
-            sm.clearSelection(selectionPathDeviated ? newFocusOwner : focusedCell.getRow(), focusedCell.getTableColumn());
-            fm.focus(newFocusOwner, focusedCell.getTableColumn());
-        } else if (isShiftDown && getAnchor() != null && ! selectionPathDeviated) {
-            int newRow = fm.getFocusedIndex() + delta;
-
-            int start = Math.min(getAnchor().getRow(), newRow);
-            int end = Math.max(getAnchor().getRow(), newRow);
-            for (int _row = start; _row <= end; _row++) {
-                sm.select(_row, focusedCell.getTableColumn());
-            }
-            fm.focus(newRow, focusedCell.getTableColumn());
-        } else {
-            final int focusIndex = fm.getFocusedIndex();
-            if (! sm.isSelected(focusIndex, focusedCell.getTableColumn())) {
-                sm.select(focusIndex, focusedCell.getTableColumn());
-            }
-            defaultAction.run();
-        }
-    }
-    
-    private void updateCellHorizontalSelection(int delta, Runnable defaultAction) {
-        TableView.TableViewSelectionModel sm = getControl().getSelectionModel();
-        if (sm == null || sm.getSelectionMode() == SelectionMode.SINGLE) return;
-
-        TableViewFocusModel fm = getControl().getFocusModel();
-        if (fm == null) return;
-        
-        TablePosition focusedCell = fm.getFocusedCell();
-        if (focusedCell == null || focusedCell.getTableColumn() == null) return;
-        
-        TableColumn adjacentColumn = getColumn(focusedCell.getTableColumn(), delta);
-        if (adjacentColumn == null) return;
-        
-        if (isShiftDown && getAnchor() != null && 
-            sm.isSelected(focusedCell.getRow(), adjacentColumn) &&
-            ! (focusedCell.getRow() == getAnchor().getRow() && focusedCell.getTableColumn().equals(adjacentColumn))) {
-                sm.clearSelection(focusedCell.getRow(),selectionPathDeviated ? adjacentColumn : focusedCell.getTableColumn());
-                fm.focus(focusedCell.getRow(), adjacentColumn);
-        } else if (isShiftDown && getAnchor() != null && ! selectionPathDeviated) {
-            int newColumn = focusedCell.getColumn() + delta;
-
-            int start = Math.min(getAnchor().getColumn(), newColumn);
-            int end = Math.max(getAnchor().getColumn(), newColumn);
-            for (int _col = start; _col <= end; _col++) {
-                sm.select(focusedCell.getRow(), getColumn(_col));
-            }
-            fm.focus(focusedCell.getRow(), getColumn(newColumn));
-        } else {
-            defaultAction.run();
-        }
-    }
-    
-    private TableColumn getColumn(int index) {
-        return getControl().getVisibleLeafColumn(index);
-    }
-    
-    private TableColumn getColumn(TableColumn tc, int delta) {
-        return getControl().getVisibleLeafColumn(getControl().getVisibleLeafIndex(tc) + delta);
-    }
-
-    private void selectFirstRow() {
-        TableView.TableViewSelectionModel sm = getControl().getSelectionModel();
-        if (sm == null) return;
-
-        ObservableList<TablePosition> selection = sm.getSelectedCells();
-        TableColumn<?,?> selectedColumn = selection.size() == 0 ? null : selection.get(0).getTableColumn();
-        sm.clearAndSelect(0, selectedColumn);
-
-        if (onMoveToFirstCell != null) onMoveToFirstCell.run();
-    }
-
-    private void selectLastRow() {
-        TableView.TableViewSelectionModel sm = getControl().getSelectionModel();
-        if (sm == null) return;
-
-        ObservableList<TablePosition> selection = sm.getSelectedCells();
-        TableColumn<?,?> selectedColumn = selection.size() == 0 ? null : selection.get(0).getTableColumn();
-        sm.clearAndSelect(getItemCount() - 1, selectedColumn);
-
-        if (onMoveToLastCell != null) onMoveToLastCell.run();
-    }
-
-    private void selectPreviousRow() {
-        selectCell(-1, 0);
-        if (onSelectPreviousRow != null) onSelectPreviousRow.run();
-    }
-
-    private void selectNextRow() {
-        selectCell(1, 0);
-        if (onSelectNextRow != null) onSelectNextRow.run();
-    }
-
-    private void selectLeftCell() {
-        selectCell(0, -1);
-        if (onSelectLeftCell != null) onSelectLeftCell.run();
-    }
-
-    private void selectRightCell() {
-        selectCell(0, 1);
-        if (onSelectRightCell != null) onSelectRightCell.run();
-    }
-
-    private void selectCell(int rowDiff, int columnDiff) {
-        TableView.TableViewSelectionModel sm = getControl().getSelectionModel();
-        if (sm == null) return;
-
-        TableViewFocusModel fm = getControl().getFocusModel();
-        if (fm == null) return;
-
-        TablePosition focusedCell = fm.getFocusedCell();
-        int currentRow = focusedCell.getRow();
-        int currentColumn = focusedCell.getColumn();
-        if (rowDiff < 0 && currentRow == 0) return;
-        else if (rowDiff > 0 && currentRow == getItemCount() - 1) return;
-        else if (columnDiff < 0 && currentColumn == 0) return;
-        else if (columnDiff > 0 && currentColumn == getControl().getVisibleLeafColumns().size() - 1) return;
-
-        TableColumn tc = focusedCell.getTableColumn();
-        tc = getColumn(tc, columnDiff);
-        
-        int row = focusedCell.getRow() + rowDiff;
-        sm.clearAndSelect(row, tc);
-        setAnchor(row, tc);
-    }
-    
-    private void cancelEdit() {
-        getControl().edit(-1, null);
-    }
-
-    private void activate() {
-        TableView.TableViewSelectionModel sm = getControl().getSelectionModel();
-        if (sm == null) return;
-
-        TableViewFocusModel fm = getControl().getFocusModel();
-        if (fm == null) return;
-
-        TablePosition cell = fm.getFocusedCell();
-        sm.select(cell.getRow(), cell.getTableColumn());
-
-        // edit this row also
-        getControl().edit(cell.getRow(), cell.getTableColumn());
-    }
-    
-    private void selectAllToFocus() {
-        TableView.TableViewSelectionModel sm = getControl().getSelectionModel();
-        if (sm == null) return;
-
-        TableViewFocusModel fm = getControl().getFocusModel();
-        if (fm == null) return;
-
-        TablePosition focusedCell = fm.getFocusedCell();
-        int focusRow = focusedCell.getRow();
-        
-        TablePosition anchor = getAnchor();
-        int anchorRow = anchor.getRow();
-        
-        sm.clearSelection();
-        if (! sm.isCellSelectionEnabled()) {
-            int startPos = anchorRow;
-            int endPos = anchorRow > focusRow ? focusRow - 1 : focusRow + 1;
-            sm.selectRange(startPos, endPos);
-        } else {
-            // we add all cells/rows between the current selection focus and
-            // the acnhor (inclusive) to the current selection.
-
-            // and then determine all row and columns which must be selected
-            int minRow = Math.min(focusedCell.getRow(), anchorRow);
-            int maxRow = Math.max(focusedCell.getRow(), anchorRow);
-            int minColumn = Math.min(focusedCell.getColumn(), anchor.getColumn());
-            int maxColumn = Math.max(focusedCell.getColumn(), anchor.getColumn());
-
-            // clear selection
-            sm.clearSelection();
-
-            // and then perform the selection
-            for (int _row = minRow; _row <= maxRow; _row++) {
-                for (int _col = minColumn; _col <= maxColumn; _col++) {
-                    sm.select(_row, getControl().getVisibleLeafColumn(_col));
-                }
-            }
-        }
-        
-        setAnchor(anchor);
-    }
-    
-    private void selectAll() {
-        TableView.TableViewSelectionModel sm = getControl().getSelectionModel();
-        if (sm == null) return;
-        sm.selectAll();
-    }
-
-    private void selectAllToFirstRow() {
-        TableView.TableViewSelectionModel sm = getControl().getSelectionModel();
-        if (sm == null) return;
-
-        TableViewFocusModel fm = getControl().getFocusModel();
-        if (fm == null) return;
-
-        TablePosition focusedCell = fm.getFocusedCell();
-        
-        int leadIndex = focusedCell.getRow();
-        
-        if (isShiftDown) {
-            leadIndex = getAnchor() == null ? leadIndex : getAnchor().getRow();
-        }
-
-        sm.clearSelection();
-        if (! sm.isCellSelectionEnabled()) {
-            // we are going from 0 to one before the focused cell as that is
-            // the requirement of selectRange, so we call focus on the 0th row
-            sm.selectRange(0, leadIndex + 1);
-            getControl().getFocusModel().focus(0);
-//            setAnchor(leadIndex, null);
-        } else {
-            // TODO
-            
-//            setAnchor(leadIndex, );
-        }
-        
-        if (isShiftDown) {
-            setAnchor(leadIndex, null);
-        }
-
-        if (onMoveToFirstCell != null) onMoveToFirstCell.run();
-    }
-
-    private void selectAllToLastRow() {
-        TableView.TableViewSelectionModel sm = getControl().getSelectionModel();
-        if (sm == null) return;
-
-        TableViewFocusModel fm = getControl().getFocusModel();
-        if (fm == null) return;
-
-        TablePosition focusedCell = fm.getFocusedCell();
-        
-        int leadIndex = focusedCell.getRow();
-        
-        if (isShiftDown) {
-            leadIndex = getAnchor() == null ? leadIndex : getAnchor().getRow();
-        }
-        
-        sm.clearSelection();
-        if (! sm.isCellSelectionEnabled()) {
-            sm.selectRange(leadIndex, getItemCount());
-        } else {
-            // TODO
-        }
-        
-        if (isShiftDown) {
-            setAnchor(leadIndex, null);
-        }
-
-        if (onMoveToLastCell != null) onMoveToLastCell.run();
-    }
-    
-    private void selectAllPageUp() {
-        TableViewFocusModel fm = getControl().getFocusModel();
-        if (fm == null) return;
-
-        int leadIndex = fm.getFocusedIndex();
-        if (isShiftDown) {
-            leadIndex = getAnchor() == null ? leadIndex : getAnchor().getRow();
-            setAnchor(leadIndex, null);
-        }
-        
-        int leadSelectedIndex = onScrollPageUp.call(null);
-        
-        TableView.TableViewSelectionModel sm = getControl().getSelectionModel();
-        if (sm == null) return;
-        
-        selectionChanging = true;
-        sm.clearSelection();
-        sm.selectRange(leadSelectedIndex, leadIndex + 1);
-        selectionChanging = false;
-    }
-    
-    private void selectAllPageDown() {
-        TableViewFocusModel fm = getControl().getFocusModel();
-        if (fm == null) return;
-        
-        int leadIndex = fm.getFocusedIndex();
-        if (isShiftDown) {
-            leadIndex = getAnchor() == null ? leadIndex : getAnchor().getRow();
-            setAnchor(leadIndex, null);
-        }
-        
-        int leadSelectedIndex = onScrollPageDown.call(null);
-        
-        TableView.TableViewSelectionModel sm = getControl().getSelectionModel();
-        if (sm == null) return;
-        
-        selectionChanging = true;
-        sm.clearSelection();
-        sm.selectRange(leadIndex, leadSelectedIndex + 1);
-        selectionChanging = false;
-    }
-    
-    private void toggleFocusOwnerSelection() {
-        TableView.TableViewSelectionModel sm = getControl().getSelectionModel();
-        if (sm == null) return;
-
-        TableViewFocusModel fm = getControl().getFocusModel();
-        if (fm == null) return;
-
-        TablePosition focusedCell = fm.getFocusedCell();
-        
-        if (sm.isSelected(focusedCell.getRow(), focusedCell.getTableColumn())) {
-            sm.clearSelection(focusedCell.getRow(), focusedCell.getTableColumn());
-            fm.focus(focusedCell.getRow(), focusedCell.getTableColumn());
-        } else {
-            sm.select(focusedCell.getRow(), focusedCell.getTableColumn());
-        }
-        
-        setAnchor(focusedCell.getRow(), focusedCell.getTableColumn());
-    }
-    
-    // This functionality was added, but then removed when it was realised by 
-    // UX that TableView should not include 'spreadsheet-like' functionality.
-    // When / if we ever introduce this kind of control, this functionality can
-    // be re-enabled then.
-    /*
-    private void moveToLeftMostColumn() {
-        // Functionality as described in RT-12752
-        if (onMoveToLeftMostColumn != null) onMoveToLeftMostColumn.run();
-        
-        TableView.TableViewSelectionModel sm = getControl().getSelectionModel();
-        if (sm == null || ! sm.isCellSelectionEnabled()) return;
-        
-        TableViewFocusModel fm = getControl().getFocusModel();
-        if (fm == null) return;
-
-        TablePosition focusedCell = fm.getFocusedCell();
-        
-        TableColumn endColumn = getControl().getVisibleLeafColumn(0);
-        sm.clearAndSelect(focusedCell.getRow(), endColumn);
-    }
-    
-    private void moveToRightMostColumn() {
-        // Functionality as described in RT-12752
-        if (onMoveToRightMostColumn != null) onMoveToRightMostColumn.run();
-        
-        TableView.TableViewSelectionModel sm = getControl().getSelectionModel();
-        if (sm == null || ! sm.isCellSelectionEnabled()) return;
-        
-        TableViewFocusModel fm = getControl().getFocusModel();
-        if (fm == null) return;
-
-        TablePosition focusedCell = fm.getFocusedCell();
-        
-        TableColumn endColumn = getControl().getVisibleLeafColumn(getControl().getVisibleLeafColumns().size() - 1);
-        sm.clearAndSelect(focusedCell.getRow(), endColumn);
-    }
-     */
-    
-    
-    /**************************************************************************
-     * Discontinuous Selection                                                *
-     *************************************************************************/
-    
-    private void discontinuousSelectPreviousRow() {
-        TableView.TableViewSelectionModel sm = getControl().getSelectionModel();
-        if (sm == null) return;
-        
-        TableViewFocusModel fm = getControl().getFocusModel();
-        if (fm == null) return;
-        
-        int index = fm.getFocusedIndex() - 1;
-        if (index < 0) return;
-        
-        if (! sm.isCellSelectionEnabled()) {
-            sm.select(index);
-        } else {
-            sm.select(index, fm.getFocusedCell().getTableColumn());
-        }
-    }
-    
-    private void discontinuousSelectNextRow() {
-        TableView.TableViewSelectionModel sm = getControl().getSelectionModel();
-        if (sm == null) return;
-        
-        TableViewFocusModel fm = getControl().getFocusModel();
-        if (fm == null) return;
-
-        int index = fm.getFocusedIndex() + 1;
-        
-        if (! sm.isCellSelectionEnabled()) {
-            sm.select(index);
-        } else {
-            sm.select(index, fm.getFocusedCell().getTableColumn());
-        }
-    }
-    
-    private void discontinuousSelectPreviousColumn() {
-        TableView.TableViewSelectionModel sm = getControl().getSelectionModel();
-        if (sm == null || ! sm.isCellSelectionEnabled()) return;
-        
-        TableViewFocusModel fm = getControl().getFocusModel();
-        if (fm == null) return;
-
-        TableColumn tc = getColumn(fm.getFocusedCell().getTableColumn(), -1);
-        sm.select(fm.getFocusedIndex(), tc);
-    }
-    
-    private void discontinuousSelectNextColumn() {
-        TableView.TableViewSelectionModel sm = getControl().getSelectionModel();
-        if (sm == null || ! sm.isCellSelectionEnabled()) return;
-        
-        TableViewFocusModel fm = getControl().getFocusModel();
-        if (fm == null) return;
-
-        TableColumn tc = getColumn(fm.getFocusedCell().getTableColumn(), 1);
-        sm.select(fm.getFocusedIndex(), tc);
-    }
-    
-    private void discontinuousSelectPageUp() {
-        TableView.TableViewSelectionModel sm = getControl().getSelectionModel();
-        if (sm == null) return;
-        
-        FocusModel fm = getControl().getFocusModel();
-        if (fm == null) return;
-
-        int leadIndex = fm.getFocusedIndex();
-        int leadSelectedIndex = onScrollPageUp.call(null);
-        
-        if (! sm.isCellSelectionEnabled()) {
-            sm.selectRange(leadSelectedIndex, leadIndex + 1);
-        }
-    }
-    
-    private void discontinuousSelectPageDown() {
-        TableView.TableViewSelectionModel sm = getControl().getSelectionModel();
-        if (sm == null) return;
-        
-        FocusModel fm = getControl().getFocusModel();
-        if (fm == null) return;
-        
-        int leadIndex = fm.getFocusedIndex();
-        int leadSelectedIndex = onScrollPageDown.call(null);
-        
-        if (! sm.isCellSelectionEnabled()) {
-            sm.selectRange(leadIndex, leadSelectedIndex + 1);
-        }
-    }
-    
-    private void discontinuousSelectAllToFirstRow() {
-        TableView.TableViewSelectionModel sm = getControl().getSelectionModel();
-        if (sm == null) return;
-        
-        TableViewFocusModel fm = getControl().getFocusModel();
-        if (fm == null) return;
-
-        int index = fm.getFocusedIndex();
-        
-        if (! sm.isCellSelectionEnabled()) {
-            sm.selectRange(0, index);
-        } else {
-            for (int i = 0; i < index; i++) {
-                sm.select(i, fm.getFocusedCell().getTableColumn());
-            }
-        }
-
-        if (onMoveToFirstCell != null) onMoveToFirstCell.run();
-    }
-    
-    private void discontinuousSelectAllToLastRow() {
-        TableView.TableViewSelectionModel sm = getControl().getSelectionModel();
-        if (sm == null) return;
-        
-        TableViewFocusModel fm = getControl().getFocusModel();
-        if (fm == null) return;
-
-        int index = fm.getFocusedIndex() + 1;
-        
-        if (! sm.isCellSelectionEnabled()) {
-            sm.selectRange(index, getItemCount());
-        } else {
-            for (int i = index; i < getItemCount(); i++) {
-                sm.select(i, fm.getFocusedCell().getTableColumn());
-            }
-        }
-
-        if (onMoveToLastCell != null) onMoveToLastCell.run();
-    }   
-
-    private static final long INTERNAL_PSEUDOCLASS_STATE = StyleManager.getPseudoclassMask("internal-focus");
-    private static final long EXTERNAL_PSEUDOCLASS_STATE = StyleManager.getPseudoclassMask("external-focus");
-
-    /**
-     * @treatAsPrivate implementation detail
-     * @deprecated This is an internal API that is not intended for use and will be removed in the next version
-     */
-    @Deprecated @Override public long impl_getPseudoClassState() {
-        long mask = super.impl_getPseudoClassState();
-        if (tlFocus != null) {
-            mask |= tlFocus.isExternalFocus() ? EXTERNAL_PSEUDOCLASS_STATE : INTERNAL_PSEUDOCLASS_STATE;
-        }
-        return mask;
-    }
-
-}
-=======
-/*
- * Copyright (c) 2012, Oracle and/or its affiliates. All rights reserved.
- * DO NOT ALTER OR REMOVE COPYRIGHT NOTICES OR THIS FILE HEADER.
- *
- * This code is free software; you can redistribute it and/or modify it
- * under the terms of the GNU General Public License version 2 only, as
- * published by the Free Software Foundation.  Oracle designates this
- * particular file as subject to the "Classpath" exception as provided
- * by Oracle in the LICENSE file that accompanied this code.
- *
- * This code is distributed in the hope that it will be useful, but WITHOUT
- * ANY WARRANTY; without even the implied warranty of MERCHANTABILITY or
- * FITNESS FOR A PARTICULAR PURPOSE.  See the GNU General Public License
- * version 2 for more details (a copy is included in the LICENSE file that
- * accompanied this code).
- *
- * You should have received a copy of the GNU General Public License version
- * 2 along with this work; if not, write to the Free Software Foundation,
- * Inc., 51 Franklin St, Fifth Floor, Boston, MA 02110-1301 USA.
- *
- * Please contact Oracle, 500 Oracle Parkway, Redwood Shores, CA 94065 USA
- * or visit www.oracle.com if you need additional information or have any
- * questions.
- */
-package com.sun.javafx.scene.control.behavior;
-
-import java.util.List;
-import javafx.beans.value.ChangeListener;
-import javafx.beans.value.ObservableValue;
-import javafx.beans.value.WeakChangeListener;
-import javafx.collections.ObservableList;
-import javafx.scene.control.TableColumn;
-import javafx.scene.control.TableColumnBase;
-import javafx.scene.control.TableFocusModel;
-import javafx.scene.control.TablePosition;
-import javafx.scene.control.TablePositionBase;
-import javafx.scene.control.TableSelectionModel;
-import javafx.scene.control.TableView;
-import javafx.scene.control.TableView.TableViewSelectionModel;
-
-public class TableViewBehavior<T> extends TableViewBehaviorBase<TableView<T>, T, TableColumn<T, ?>> {
-    
-    /**************************************************************************
-     *                                                                        *
-     * Listeners                                                              *
-     *                                                                        *  
-     *************************************************************************/
-    
-    private final ChangeListener<TableViewSelectionModel<T>> selectionModelListener = 
-            new ChangeListener<TableViewSelectionModel<T>>() {
-        @Override
-        public void changed(ObservableValue<? extends TableViewSelectionModel<T>> observable, 
-                    TableViewSelectionModel<T> oldValue, 
-                    TableViewSelectionModel<T> newValue) {
-            if (oldValue != null) {
-                oldValue.getSelectedCells().removeListener(weakSelectedCellsListener);
-            }
-            if (newValue != null) {
-                newValue.getSelectedCells().addListener(weakSelectedCellsListener);
-            }
-        }
-    };
-    
-    private final WeakChangeListener<TableViewSelectionModel<T>> weakSelectionModelListener = 
-            new WeakChangeListener<TableViewSelectionModel<T>>(selectionModelListener);
-    
-    
-    
-    /**************************************************************************
-     *                                                                        *
-     * Constructors                                                           *
-     *                                                                        *  
-     *************************************************************************/
-    
-    public TableViewBehavior(TableView<T> control) {
-        super(control);
-        
-        // Fix for RT-16565
-        control.selectionModelProperty().addListener(weakSelectionModelListener);
-        TableViewSelectionModel sm = control.getSelectionModel();
-        if (sm != null) {
-            sm.getSelectedCells().addListener(selectedCellsListener);
-        }
-    }
-
-    
-    
-    /**************************************************************************
-     *                                                                        *
-     * Implement TableViewBehaviorBase abstract methods                       *
-     *                                                                        *  
-     *************************************************************************/
-    
-    /** {@inheritDoc}  */
-    @Override protected void setAnchor(TablePositionBase tp) {
-        TableCellBehavior.setAnchor(getControl(), tp);
-        selectionPathDeviated = false;
-    }
-
-    /** {@inheritDoc}  */
-    @Override protected TablePositionBase getAnchor() {
-        return TableCellBehavior.getAnchor(getControl(), getFocusedCell());
-    }
-
-    /** {@inheritDoc}  */
-    @Override protected boolean hasAnchor() {
-        return TableCellBehavior.hasAnchor(getControl());
-    }
-
-    /** {@inheritDoc}  */
-    @Override protected int getItemCount() {
-        return getControl().getItems() == null ? 0 : getControl().getItems().size();
-    }
-
-    /** {@inheritDoc}  */
-    @Override protected TableFocusModel getFocusModel() {
-        return getControl().getFocusModel();
-    }
-
-    /** {@inheritDoc}  */
-    @Override protected TableSelectionModel<T, TableColumn<T, ?>> getSelectionModel() {
-        return getControl().getSelectionModel();
-    }
-
-    /** {@inheritDoc}  */
-    @Override protected ObservableList<TablePosition> getSelectedCells() {
-        return getControl().getSelectionModel().getSelectedCells();
-    }
-
-    /** {@inheritDoc}  */
-    @Override protected TablePositionBase getFocusedCell() {
-        return getControl().getFocusModel().getFocusedCell();
-    }
-
-    /** {@inheritDoc}  */
-    @Override protected int getVisibleLeafIndex(TableColumnBase tc) {
-        return getControl().getVisibleLeafIndex((TableColumn)tc);
-    }
-
-    /** {@inheritDoc}  */
-    @Override protected TableColumn getVisibleLeafColumn(int index) {
-        return getControl().getVisibleLeafColumn(index);
-    }
-
-    /** {@inheritDoc}  */
-    @Override protected void editCell(int row, TableColumnBase tc) {
-        getControl().edit(row, (TableColumn)tc);
-    }
-
-    /** {@inheritDoc}  */
-    @Override protected ObservableList<TableColumn<T,?>> getVisibleLeafColumns() {
-        return getControl().getVisibleLeafColumns();
-    }
-
-    /** {@inheritDoc}  */
-    @Override protected TablePositionBase<TableColumn<T, ?>> 
-            getTablePosition(int row, TableColumnBase<T, ?> tc) {
-        return new TablePosition(getControl(), row, (TableColumn)tc);
-    }
-}
->>>>>>> 76d5eda6
+/*
+ * Copyright (c) 2012, Oracle and/or its affiliates. All rights reserved.
+ * DO NOT ALTER OR REMOVE COPYRIGHT NOTICES OR THIS FILE HEADER.
+ *
+ * This code is free software; you can redistribute it and/or modify it
+ * under the terms of the GNU General Public License version 2 only, as
+ * published by the Free Software Foundation.  Oracle designates this
+ * particular file as subject to the "Classpath" exception as provided
+ * by Oracle in the LICENSE file that accompanied this code.
+ *
+ * This code is distributed in the hope that it will be useful, but WITHOUT
+ * ANY WARRANTY; without even the implied warranty of MERCHANTABILITY or
+ * FITNESS FOR A PARTICULAR PURPOSE.  See the GNU General Public License
+ * version 2 for more details (a copy is included in the LICENSE file that
+ * accompanied this code).
+ *
+ * You should have received a copy of the GNU General Public License version
+ * 2 along with this work; if not, write to the Free Software Foundation,
+ * Inc., 51 Franklin St, Fifth Floor, Boston, MA 02110-1301 USA.
+ *
+ * Please contact Oracle, 500 Oracle Parkway, Redwood Shores, CA 94065 USA
+ * or visit www.oracle.com if you need additional information or have any
+ * questions.
+ */
+package com.sun.javafx.scene.control.behavior;
+
+import java.util.List;
+import javafx.beans.value.ChangeListener;
+import javafx.beans.value.ObservableValue;
+import javafx.beans.value.WeakChangeListener;
+import javafx.collections.ObservableList;
+import javafx.scene.control.TableColumn;
+import javafx.scene.control.TableColumnBase;
+import javafx.scene.control.TableFocusModel;
+import javafx.scene.control.TablePosition;
+import javafx.scene.control.TablePositionBase;
+import javafx.scene.control.TableSelectionModel;
+import javafx.scene.control.TableView;
+import javafx.scene.control.TableView.TableViewSelectionModel;
+import com.sun.javafx.css.StyleManager;
+import com.sun.javafx.scene.control.skin.Utils;
+
+
+public class TableViewBehavior<T> extends TableViewBehaviorBase<TableView<T>, T, TableColumn<T, ?>> {
+    
+    /**************************************************************************
+     *                                                                        *
+     * Listeners                                                              *
+     *                                                                        *  
+     *************************************************************************/
+    
+    private final ChangeListener<TableViewSelectionModel<T>> selectionModelListener = 
+            new ChangeListener<TableViewSelectionModel<T>>() {
+        @Override
+        public void changed(ObservableValue<? extends TableViewSelectionModel<T>> observable, 
+                    TableViewSelectionModel<T> oldValue, 
+                    TableViewSelectionModel<T> newValue) {
+            if (oldValue != null) {
+                oldValue.getSelectedCells().removeListener(weakSelectedCellsListener);
+            }
+            if (newValue != null) {
+                newValue.getSelectedCells().addListener(weakSelectedCellsListener);
+            }
+        }
+    };
+    
+    private final WeakChangeListener<TableViewSelectionModel<T>> weakSelectionModelListener = 
+            new WeakChangeListener<TableViewSelectionModel<T>>(selectionModelListener);
+    
+    private TwoLevelFocusBehavior tlFocus;
+
+    
+
+        /*
+        ** only add this if we're on an embedded
+        ** platform that supports 5-button navigation 
+        */
+        if (Utils.isEmbeddedNonTouch()) {
+            tlFocus = new TwoLevelFocusBehavior(control); // needs to be last.
+        }
+    
+    /**************************************************************************
+     *                                                                        *
+     * Constructors                                                           *
+     *                                                                        *  
+     *************************************************************************/
+    
+    public TableViewBehavior(TableView<T> control) {
+        super(control);
+        
+        // Fix for RT-16565
+        control.selectionModelProperty().addListener(weakSelectionModelListener);
+        TableViewSelectionModel sm = control.getSelectionModel();
+        if (sm != null) {
+            sm.getSelectedCells().addListener(selectedCellsListener);
+        }
+    }
+
+    
+    
+    /**************************************************************************
+     *                                                                        *
+     * Implement TableViewBehaviorBase abstract methods                       *
+     *                                                                        *  
+     *************************************************************************/
+    
+    /** {@inheritDoc}  */
+    @Override protected void setAnchor(TablePositionBase tp) {
+        TableCellBehavior.setAnchor(getControl(), tp);
+        selectionPathDeviated = false;
+    }
+
+    /** {@inheritDoc}  */
+    @Override protected TablePositionBase getAnchor() {
+        return TableCellBehavior.getAnchor(getControl(), getFocusedCell());
+    }
+
+    /** {@inheritDoc}  */
+    @Override protected boolean hasAnchor() {
+        return TableCellBehavior.hasAnchor(getControl());
+    }
+
+    /** {@inheritDoc}  */
+    @Override protected int getItemCount() {
+        return getControl().getItems() == null ? 0 : getControl().getItems().size();
+    }
+
+    /** {@inheritDoc}  */
+    @Override protected TableFocusModel getFocusModel() {
+        return getControl().getFocusModel();
+    }
+
+    /** {@inheritDoc}  */
+    @Override protected TableSelectionModel<T, TableColumn<T, ?>> getSelectionModel() {
+        return getControl().getSelectionModel();
+    }
+
+    /** {@inheritDoc}  */
+    @Override protected ObservableList<TablePosition> getSelectedCells() {
+        return getControl().getSelectionModel().getSelectedCells();
+    }
+
+    /** {@inheritDoc}  */
+    @Override protected TablePositionBase getFocusedCell() {
+        return getControl().getFocusModel().getFocusedCell();
+    }
+
+    /** {@inheritDoc}  */
+    @Override protected int getVisibleLeafIndex(TableColumnBase tc) {
+        return getControl().getVisibleLeafIndex((TableColumn)tc);
+    }
+
+    /** {@inheritDoc}  */
+    @Override protected TableColumn getVisibleLeafColumn(int index) {
+        return getControl().getVisibleLeafColumn(index);
+    }
+
+    /** {@inheritDoc}  */
+    @Override protected void editCell(int row, TableColumnBase tc) {
+        getControl().edit(row, (TableColumn)tc);
+    }
+
+    /** {@inheritDoc}  */
+    @Override protected ObservableList<TableColumn<T,?>> getVisibleLeafColumns() {
+        return getControl().getVisibleLeafColumns();
+    }
+
+    /** {@inheritDoc}  */
+    @Override protected TablePositionBase<TableColumn<T, ?>> 
+            getTablePosition(int row, TableColumnBase<T, ?> tc) {
+        return new TablePosition(getControl(), row, (TableColumn)tc);
+    }
+
+    private static final long INTERNAL_PSEUDOCLASS_STATE = StyleManager.getPseudoclassMask("internal-focus");
+    private static final long EXTERNAL_PSEUDOCLASS_STATE = StyleManager.getPseudoclassMask("external-focus");
+
+    /**
+     * @treatAsPrivate implementation detail
+     * @deprecated This is an internal API that is not intended for use and will be removed in the next version
+     */
+    @Deprecated @Override public long impl_getPseudoClassState() {
+        long mask = super.impl_getPseudoClassState();
+        if (tlFocus != null) {
+            mask |= tlFocus.isExternalFocus() ? EXTERNAL_PSEUDOCLASS_STATE : INTERNAL_PSEUDOCLASS_STATE;
+        }
+        return mask;
+    }
+
+}