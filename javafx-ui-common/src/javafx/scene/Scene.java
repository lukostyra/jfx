--- conflicted
+++ resolved
@@ -807,12 +807,7 @@
      * {@link javafx.application.ConditionalFeature#SCENE3D ConditionalFeature.SCENE3D}
      * for more information.
      *
-<<<<<<< HEAD
-     * @profile common conditional scene3d
      * @defaultValue null
-=======
-     * @defaultvalue null
->>>>>>> b6a0011f
      * @since JavaFX 1.3
      */
     private ObjectProperty<Camera> camera;
@@ -872,12 +867,7 @@
      * with transparency are supported, but what is painted behind it will
      * depend on the platform.  The default value is the color white.
      *
-<<<<<<< HEAD
-     * @profile common
      * @defaultValue WHITE
-=======
-     * @defaultvalue WHITE
->>>>>>> b6a0011f
      */
     private ObjectProperty<Paint> fill;
 
